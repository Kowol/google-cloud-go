--- conflicted
+++ resolved
@@ -426,9 +426,6 @@
 	}
 }
 
-<<<<<<< HEAD
-func TestIterator_StreamingPullExactlyOnce(t *testing.T) {
-=======
 func TestIterator_BoundedDuration(t *testing.T) {
 	// Use exported fields for time.Duration fields so they
 	// print nicely. Otherwise, they will print as integers.
@@ -503,14 +500,13 @@
 	}
 }
 
-func TestAddToDistribution(t *testing.T) {
->>>>>>> e43c095c
+func TestIterator_StreamingPullExactlyOnce(t *testing.T) {
 	srv := pstest.NewServer()
 	ctx, cancel := context.WithCancel(context.Background())
 	defer cancel()
 
 	srv.Publish(fullyQualifiedTopicName, []byte("creating a topic"), nil)
-<<<<<<< HEAD
+
 	conn, err := grpc.Dial(srv.Addr, grpc.WithTransportCredentials(insecure.NewCredentials()))
 	if err != nil {
 		t.Fatal(err)
@@ -550,7 +546,15 @@
 
 	if !iter.enableExactlyOnceDelivery {
 		t.Fatalf("expected iter.enableExactlyOnce=true")
-=======
+	}
+}
+
+func TestAddToDistribution(t *testing.T) {
+	srv := pstest.NewServer()
+	ctx, cancel := context.WithCancel(context.Background())
+	defer cancel()
+
+	srv.Publish(fullyQualifiedTopicName, []byte("creating a topic"), nil)
 
 	_, client, err := initConn(ctx, srv.Addr)
 	if err != nil {
@@ -583,6 +587,5 @@
 	want = 600
 	if deadline != want {
 		t.Errorf("99th percentile ack distribution got: %v, want %v", deadline, want)
->>>>>>> e43c095c
 	}
 }